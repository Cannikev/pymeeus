--- conflicted
+++ resolved
@@ -1006,7 +1006,6 @@
 
         for row in range(len(result_matrix)):
             for col in range(len(result_matrix[row]) - 1):
-<<<<<<< HEAD
                 # Occultation and Eclipse check within -1 and 1
                 result_matrix[row][col] = (1 >= dist_matrix[row][col] >= -1)
 
@@ -1016,11 +1015,7 @@
             sun_based = dist_matrix[row][1] >= 0 if result_matrix[row][1] else None
 
             result_matrix[row][2] = [earth_based, sun_based]
-=======
-                result_matrix[row][col] = (1 >= dist_matrix[row][col] >= 1)
->>>>>>> 93a43d60
-
-    
+
         return result_matrix
 
     @staticmethod
